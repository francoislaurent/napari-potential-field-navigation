--- conflicted
+++ resolved
@@ -36,9 +36,6 @@
 )
 import csv
 
-<<<<<<< HEAD
-import napari
-=======
 from napari_potential_field_navigation._use_case import (
     UseCase,
     use_case_check_point,
@@ -46,8 +43,6 @@
 
 if TYPE_CHECKING:
     import napari
->>>>>>> a97a2243
-
 
 class MethodSelection(Enum):
     APF = "Artificial Potential Field"
