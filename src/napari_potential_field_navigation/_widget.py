from pathlib import Path
from typing import TYPE_CHECKING, Union
from enum import Enum
import logging

from abc import ABC, abstractmethod
import magicgui.widgets as widgets
import napari.utils.notifications as notifications
import numpy as np
import scipy.ndimage as ndi
import scipy.ndimage as ndi
from napari.qt.threading import thread_worker
import taichi as ti
import taichi.math as tm
import scipy.sparse.linalg as splinalg
import pandas as pd

from napari_potential_field_navigation.fields import (
    ScalarField3D,
    VectorField3D,
    SimpleVectorField3D,
    DistanceField,
)
from napari_potential_field_navigation._a_star import (
    astar,
    wavefront_generation,
)
from napari_potential_field_navigation._finite_difference import (
    create_poisson_system,
)

from napari_potential_field_navigation.geometries import Box3D
from napari_potential_field_navigation.simulations import (
    FreeNavigationSimulation,
    DomainNavigationSimulation,
)
import csv

from napari_potential_field_navigation._use_case import (
    UseCase,
    use_case_check_point,
)

if TYPE_CHECKING:
    import napari


class MethodSelection(Enum):
    APF = "Artificial Potential Field"
    WAVEFRONT = "Wavefront method"
    A_STAR = "A*"


class IoContainer(widgets.Container):
    """Contains all informations about the input datas"""

    def __init__(self, viewer: "napari.viewer.Viewer") -> None:
        super().__init__()
        self._viewer = viewer
        # Image
        self._image_reader = widgets.FileEdit(label="Image path")
        self._image_reader.changed.connect(self._read_image)

        # Label
        self._label_reader = widgets.FileEdit(label="Label path")
        self._label_reader.changed.connect(self._read_label)
        io_container = widgets.Container(
            widgets=[self._image_reader, self._label_reader],
            layout="horizontal",
        )

        # Autocropping (for now hard-coded)
        self._autocrop = True

        if not self._autocrop:
            # Manual cropping
            self._crop_checkbox = widgets.PushButton(
                text="Crop image",
                tooltip="Crop the image and the labels to a bounding box containing all labels > 0. Helps reduce the computation time.",
            )
            self._crop_checkbox.changed.connect(self._crop_image)
            io_container = widgets.Container(
                widgets=[io_container, self._crop_checkbox],
            )

        self.extend([widgets.Label(label="Data selection"), io_container])

    @use_case_check_point
    def _read_image(self, image_path):
        if "Image" in self._viewer.layers:
            self._viewer.layers.remove("Image")
        self._viewer.open(
            image_path,
            plugin="napari-itk-io",
            layer_type="image",
            name="Image",
        )

        # Update of the layer stack
        if "Label" in self._viewer.layers:
            idx = self._viewer.layers.index("Label")
            self._viewer.layers.move(idx, -1)

<<<<<<< HEAD
    @use_case_check_point
    def _read_label(self, label_path):
=======
            if self._autocrop:
                self._crop_image()

    def _read_label(self):
>>>>>>> 227431f8
        if "Label" in self._viewer.layers:
            self._viewer.layers.remove("Label")
        labels = self._viewer.open(
            label_path,
            plugin="napari-itk-io",
            layer_type="image",
            name="Label_temp",
            visible=False,
        )
        for label in labels:
            data = label.data.astype(int)
            self._viewer.add_labels(
                data,
                scale=label.scale,
                metadata=label.metadata,
                translate=label.translate,
                name="Label",
                blending="additive",
                visible=True,
            )
            self._viewer.layers.remove(label)

        self._viewer.layers["Label"].editable = False

        if self._autocrop and "Image" in self._viewer.layers:
            self._crop_image()

    def _crop_image(self) -> None:
        if "Label" not in self._viewer.layers:
            notifications.show_error(
                "No labels found. Please select a label file before cropping the image."
            )
            return
        logging.info("Cropping the volume to the label bounding box")
        ## Perform a crop of the image based on the label bounding box + 1 pixel
        slices = ndi.find_objects(
            ndi.binary_dilation(self._viewer.layers["Label"].data)
        )
        # Take into account the shift of origin
        starting_index = [slide.start for slide in slices[0]]
        new_origin = np.array(
            self._viewer.layers["Label"].data_to_world(starting_index)
        )

        self._viewer.layers["Label"].data = self._viewer.layers["Label"].data[
            slices[0]
        ]
        ## TODO : uncomment to get the image at the right resolution
        self._viewer.layers["Label"].translate = new_origin
        if "Image" in self._viewer.layers:
            self._viewer.layers["Image"].data = self._viewer.layers[
                "Image"
            ].data[slices[0]]
            ## TODO : uncomment to get the image at the right resolution
            self._viewer.layers["Image"].translate = new_origin


class PointContainer(widgets.Container):
    def __init__(self, viewer: "napari.viewer.Viewer"):
        super().__init__()
        self._viewer = viewer
        self._source_selection = widgets.PushButton(text="Select goal")
        self._source_selection.changed.connect(self._select_source)

        self._positions_selection = widgets.PushButton(text="Select positions")
        self._positions_selection.changed.connect(self._select_positions)
        selection_container = widgets.Container(
            widgets=[self._source_selection, self._positions_selection],
            layout="horizontal",
        )
        self._goal_layer = None
        self._position_layer = None

        self.extend(
            [
                widgets.Label(label="Point cloud selection"),
                selection_container,
            ]
        )

    @use_case_check_point
    def _select_source(self):
        if "Goal" in self._viewer.layers:
            self._viewer.layers.remove("Goal")
        self._goal_layer = self._viewer.add_points(
            name="Goal",
            edge_color="lime",
            face_color="transparent",
            symbol="disc",
            ndim=3,
        )
        self._goal_layer.mouse_drag_callbacks.append(self._on_add_point)

        print("Select source")
        self._viewer.layers.selection = [self._goal_layer]
        self._goal_layer.mode = "add"

    @use_case_check_point
    def _select_positions(self):
        if "Initial positions" not in self._viewer.layers:
            self._position_layer = self._viewer.add_points(
                name="Initial positions",
                edge_color="#0055ffff",
                face_color="transparent",
                symbol="disc",
                ndim=3,
            )

        print("Select positions")
        self._viewer.layers.selection = [self._position_layer]
        self._position_layer.mode = "add"

    def _on_add_point(self, layer, event):
        if layer.mode == "add" and layer.editable:
            layer.add(event.position)
            layer.editable = False
            self._source_selection.text = "Edit goal"

    @property
    def goal_position(self) -> np.ndarray:
        if self._goal_layer is None:
            raise ValueError("There is no goal layer in the viewer")
        return self._goal_layer.data[0]

    @property
    def initial_positions(self) -> np.ndarray:
        if self._position_layer is None:
            raise ValueError("No initial positions selected")
        return self._position_layer.data


class InitFieldContainer(widgets.Container, ABC):
    def __init__(self, viewer: "napari.viewer.Viewer"):
        super().__init__()
        self._viewer = viewer
        self._compute_button = widgets.PushButton(
            text=f"Compute {self.method_name} field"
        )
        self._compute_button.changed.connect(self.compute)
        self._save_file = widgets.FileEdit(
            label=f"Save {self.method_name} field", mode="w"
        )
        self._save_file.changed.connect(self.save)
        self._load_file = widgets.FileEdit(
            label=f"Load {self.method_name} field"
        )
        self._load_file.changed.connect(self.load)
        self._plot_vectors_check = widgets.CheckBox(
            label="Plot vector field", value=False
        )
        load_and_save_container = widgets.Container(
            widgets=[self._save_file, self._load_file], layout="horizontal"
        )
        compute_container = widgets.Container(
            widgets=[self._plot_vectors_check, self._compute_button],
            layout="horizontal",
        )
        self._plot_vectors_check.changed.connect(self.visualize)
        self.extend(
            [
                widgets.Label(label=f"{self.method_name} field computation"),
                load_and_save_container,
                compute_container,
            ]
        )

        self._field: np.ma.MaskedArray = None

    def compute(self):
        raise NotImplementedError

    def load(self, path: Union[str, Path]) -> bool:
        try:
            path = Path(path).resolve(strict=True)
        except FileNotFoundError:
            notifications.show_error(
                f"File {path} not found ! Please provide a valid path."
            )
            return False
        with np.load(path) as data:
            self._field = np.ma.masked_array(data["field"], mask=data["mask"])
        return True

    def save(self, path: Union[str, Path]) -> bool:
        path = Path(self._save_file.value).resolve()
        with path.open("wb") as file:
            np.savez_compressed(
                file,
                field=self._field.data,
                mask=self._field.mask,
            )
        return True

    def visualize(self, plot_vectors=False) -> bool:
        field = self.field
        assert field.ndim == 3, "The field must be 3D"
        assert isinstance(
            field, np.ma.MaskedArray
        ), "The field must be a masked array"
        ## Check if the field is not None
        if field is None:
            notifications.show_error("No field found.")
            return False
        ## Remove the previous field if it exists
        if self.method_name.capitalize() + " field" in self._viewer.layers:
            self._viewer.layers.remove(
                self.method_name.capitalize() + " field"
            )
        ## Plot the scalar field
        self._viewer.add_image(
            np.where(field.mask, field.min(), field.data),
            name=self.method_name.capitalize() + " field",
            colormap="inferno",
            blending="additive",
            scale=self._viewer.layers["Label"].scale,
            translate=self._viewer.layers["Label"].translate,
            metadata=self._viewer.layers["Label"].metadata,
        )
        ## If only the scalar field is requested return
        if not plot_vectors:
            return True

        ## Code to plot also the vector field
        # TODO : Add spatial information
        if "Vector field" in self._viewer.layers:
            self._viewer.layers.remove("Vector field")
        vector_field = self.vector_field
        vector_field.normalize()
        vector_field = vector_field.values

        x, y, z = np.mgrid[
            0 : field.shape[0], 0 : field.shape[1], 0 : field.shape[2]
        ]

        valid_map = ~field.mask

        ## Downscale the vector field to avoid too many vectors
        def highest_power_of_two(n):
            return n & -n

        vec_power_of_two = np.vectorize(highest_power_of_two)
        downscale_factors = vec_power_of_two(field.shape)

        downscale_map = np.zeros_like(field, dtype=bool)
        downscale_map[
            :: downscale_factors[0],
            :: downscale_factors[1],
            :: downscale_factors[2],
        ] = True
        valid_map = valid_map & downscale_map

        data = np.zeros((valid_map.sum(), 2, 3))
        data[:, 0, 0] = x[valid_map]
        data[:, 0, 1] = y[valid_map]
        data[:, 0, 2] = z[valid_map]
        data[:, 1] = vector_field[valid_map]

        self._viewer.add_vectors(
            data,
            ndim=3,
            name="Vector field",
            scale=self._viewer.layers["Label"].scale,
            translate=self._viewer.layers["Label"].translate,
            metadata=self._viewer.layers["Label"].metadata,
        )
        return True

    @property
    @abstractmethod
    def method_name(self) -> str:
        raise NotImplementedError

    @property
    @abstractmethod
    def field(self) -> np.ma.MaskedArray:
        raise NotImplementedError

    @property
    @abstractmethod
    def vector_field(self) -> VectorField3D:
        raise NotImplementedError


class WavefrontContainer(InitFieldContainer):
    @use_case_check_point
    def compute(self) -> bool:
        if "Label" not in self._viewer.layers:
            notifications.show_error(
                "No label found. Please select a label file before computing the wavefront."
            )
            return False
        if "Goal" not in self._viewer.layers:
            notifications.show_error(
                "No goal found. Please select a goal before computing the wavefront."
            )
            return False
        assert (
            len(self._viewer.layers["Goal"].data) == 1
        ), "Only one goal is allowed"
        label_layer = self._viewer.layers["Label"]
        goal_idx = label_layer.world_to_data(
            self._viewer.layers["Goal"].data[0]
        )
        goal_idx = tuple([round(idx) for idx in goal_idx])
        if label_layer.data[goal_idx] == 0:
            notifications.show_error("The goal must be in a free space.")
            return False
        ## Need to upsample the data to allow for gradient computation inside the volume
        self._field = wavefront_generation(
            ndi.binary_dilation(label_layer.data),
            goal_idx,
        )
        self.visualize(plot_vectors=self._plot_vectors_check.value)
        return True

    @property
    def field(self) -> np.ma.MaskedArray:
        return self._field

    @property
    def vector_field(self) -> VectorField3D:
        if self._field is None:
            notifications.show_error("No wavefront field found.")
            return None
        if "Label" not in self._viewer.layers:
            notifications.show_error(
                "No label found. Please select a label file before computing the wavefront."
            )
            return None
        label_layer = self._viewer.layers["Label"]
        starting = np.array(label_layer.translate)
        spacing = np.array(label_layer.scale)
        ending = starting + spacing * label_layer.data.shape
        bounds = Box3D(starting, ending)

        dx, dy, dz = np.gradient(self.field, *spacing, edge_order=2)
        invalid_grad = dx.mask | dy.mask | dz.mask
        dx[invalid_grad] = 0
        dy[invalid_grad] = 0
        dz[invalid_grad] = 0
        return SimpleVectorField3D(-np.stack([dx, dy, dz], axis=-1), bounds)

    @property
    def method_name(self) -> str:
        return "Wavefront"


class AStarContainer(InitFieldContainer):
    @use_case_check_point
    def compute(self) -> bool:
        if "Label" not in self._viewer.layers:
            notifications.show_error(
                "No label found. Please select a label file before computing the wavefront."
            )
            return False
        if "Goal" not in self._viewer.layers:
            notifications.show_error(
                "No goal found. Please select a goal before computing the wavefront."
            )
            return False
        if "Initial positions" not in self._viewer.layers:
            notifications.show_error(
                "No initial positions found. Please select initial positions before computing the wavefront."
            )
            return False
        assert (
            len(self._viewer.layers["Goal"].data) == 1
        ), "Only one goal is allowed"
        label_layer = self._viewer.layers["Label"]
        ## Check if the goal is in a free space
        goal_idx = label_layer.world_to_data(
            self._viewer.layers["Goal"].data[0]
        )
        goal_idx = tuple([round(idx) for idx in goal_idx])
        ## Check if the initial position is in a free space
        init_pos_idx = label_layer.world_to_data(
            self._viewer.layers["Initial positions"].data[0]
        )
        init_pos_idx = tuple([round(idx) for idx in init_pos_idx])

        if (
            label_layer.data[goal_idx] == 0
            or label_layer.data[init_pos_idx] == 0
        ):
            notifications.show_error(
                "The goal and initial positions must be in the free space."
            )
            return False

        path = astar(label_layer.data.astype(bool), init_pos_idx, goal_idx)
        if path is False:
            notifications.show_error("The A* algorithm failed.")
            return False
        path.append(init_pos_idx)
        self._path = path
        logging.info(f"Initial path found with length {len(path)}")

        cost_map = np.ma.masked_array(
            np.zeros(label_layer.data.shape, dtype=np.float32),
            mask=~label_layer.data.astype(bool),
            fill_value=0,
        )
        ## Set the values of the path as the distance to the goal
        for i, p in enumerate(path):
            cost_map[p] = len(path) - i
        ## Create laplace matrix and the bc vector to solve the poisson equation
        laplace_mat, rhs = create_poisson_system(
            cost_map, spacing=label_layer.scale
        )
        ## Solve the system on a subset of the map
        logging.info("Start solving the poisson equation")
        valid_indices = label_layer.data.flat != 0
        A = laplace_mat[valid_indices, :][:, valid_indices]
        b = rhs[valid_indices]
        x, info = splinalg.cg(A, b)
        if info != 0:
            logging.error(f"CG did not converge. Info code : {info}")
            return False
        ## Set the values of the solution to the cost map
        cost_map.flat[valid_indices] = x
        logging.info("Field estimation succeded ! Plotting the solution...")

        self._field = cost_map
        self.visualize(plot_vectors=self._plot_vectors_check.value)
        return True

    def visualize(self, plot_vectors=False) -> TYPE_CHECKING:
        super().visualize(plot_vectors)
        ## Visualise the initial path !
        if "Path" in self._viewer.layers:
            self._viewer.layers.remove("Path")
        self._viewer.add_points(
            self._path,
            size=1,
            face_color="green",
            scale=self._viewer.layers["Label"].scale,
            translate=self._viewer.layers["Label"].translate,
            name="Path",
        )

    @property
    def method_name(self) -> str:
        return "A*"

    @property
    def field(self) -> np.ma.MaskedArray:
        return self._field

    @property
    def vector_field(self) -> VectorField3D:
        if self._field is None:
            notifications.show_error("No wavefront field found.")
            return None
        if "Label" not in self._viewer.layers:
            notifications.show_error(
                "No label found. Please select a label file before computing the wavefront."
            )
            return None
        label_layer = self._viewer.layers["Label"]
        starting = np.array(label_layer.translate)
        spacing = np.array(label_layer.scale)
        ending = starting + spacing * label_layer.data.shape
        bounds = Box3D(starting, ending)

        dx, dy, dz = np.gradient(self.field.data, *spacing, edge_order=2)
        ## Be sure to point toward the goal in the trajectory
        # path_inv goes from the start to the goal
        path_inv = self._path[::-1]
        for i, pos in enumerate(path_inv[:-1]):
            next_pos = path_inv[i + 1]
            dx[pos] = np.array(next_pos[0]) - np.array(pos[0])
            dy[pos] = np.array(next_pos[1]) - np.array(pos[1])
            dz[pos] = np.array(next_pos[2]) - np.array(pos[2])

        return SimpleVectorField3D(np.stack([dx, dy, dz], axis=-1), bounds)


class LaplaceContainer(InitFieldContainer):
    @use_case_check_point
    def compute(self):
        if "Label" not in self._viewer.layers:
            notifications.show_error(
                "No label found. Please select a label file before computing the APF."
            )
            return False
        label_layer = self._viewer.layers["Label"]
        if "Goal" not in self._viewer.layers:
            notifications.show_error(
                "No goal found. Please select a goal before computing the APF."
            )
            return False

        if "Laplace" in self._viewer.layers:
            self._viewer.layers.remove("APF")
        ## Start the computation
        self._compute_button.text = "Computing Laplace field..."
        ## Construct a dilated label map for PDE solve
        dilated_label = ndi.binary_dilation(
            label_layer.data, structure=np.ones((3, 3, 3))
        )
        ## First define the field as a masked array
        self._field = np.ma.array(
            np.zeros_like(dilated_label),
            mask=~dilated_label,
            fill_value=-np.inf,
            dtype=np.float32,
        )
        goal_position = label_layer.world_to_data(
            self._viewer.layers["Goal"].data[0]
        )
        goal_position = tuple([round(idx) for idx in goal_position])
        # Select the index of the goal position
        # goal_index = sub2ind_3D(label_layer.data.shape, *goal_position)
        boundary_condition = np.zeros_like(dilated_label)
        boundary_condition[goal_position] = 1
        ## Create the laplacian matrix
        laplace_mat, rhs = create_poisson_system(
            boundary_condition, spacing=label_layer.scale
        )
        ## Solve the system on a subset of the map
        logging.info("Start solving the poisson equation")
        valid_indices = dilated_label.flat != 0
        A = laplace_mat[valid_indices, :][:, valid_indices]
        b = rhs[valid_indices]
        x = splinalg.spsolve(A, b)
        # x, info = splinalg.cg(A, b)
        # if info != 0:
        #     logging.error(f"CG did not converge. Info code : {info}")
        #     return False
        ## Set the values of the solution to the cost map
        min_value = np.min(x[x > 0])
        self._field.flat[valid_indices] = np.where(
            x > min_value, np.log(x), np.log(min_value)
        )
        logging.info("Field estimation succeded ! Plotting the solution...")

        self.visualize(plot_vectors=self._plot_vectors_check.value)
        return True

    @property
    def method_name(self) -> str:
        return "Laplace"

    @property
    def field(self) -> np.ma.MaskedArray:
        return self._field

    @property
    def vector_field(self) -> VectorField3D:
        if self._field is None:
            notifications.show_error("No wavefront field found.")
            return None
        if "Label" not in self._viewer.layers:
            notifications.show_error(
                "No label found. Please select a label file before computing the wavefront."
            )
            return None
        label_layer = self._viewer.layers["Label"]
        starting = np.array(label_layer.translate)
        spacing = np.array(label_layer.scale)
        ending = starting + spacing * label_layer.data.shape
        bounds = Box3D(starting, ending)

        dx, dy, dz = np.gradient(self.field, *spacing, edge_order=2)
        dx[dx.mask] = 0
        dy[dy.mask] = 0
        dz[dz.mask] = 0
        return SimpleVectorField3D(np.stack([dx, dy, dz], axis=-1), bounds)


class ApfContainer(InitFieldContainer):
    def __init__(self, viewer: "napari.viewer.Viewer"):
        super().__init__(viewer)

        self._resolution_combobox = widgets.ComboBox(
            label="Potential field resolution",
            choices=["1x", "2x", "4x", "8x", "16x"],
            value="1x",
            enabled=False,
        )
        self._attractive_weight_box = widgets.FloatSpinBox(
            min=1,
            max=100,
            step=1,
            value=1,
            label="Attractive weight (unit)",
        )
        self._repulsive_weight_box = widgets.FloatSpinBox(
            min=1,
            max=1000,
            step=1,
            value=1,
            label="Repulsive weight (unit)",
        )
        self._repulsive_radius_box = widgets.FloatSpinBox(
            min=0.1, max=100, value=1, label="Repulsive radius (cm)"
        )
        self._weight_container = widgets.Container(
            widgets=[
                self._resolution_combobox,
                self._attractive_weight_box,
                self._repulsive_weight_box,
                self._repulsive_radius_box,
            ],
            layout="vertical",
        )
        self._weight_container.changed.connect(self.update_apf)
        # self._compute_apf_box = widgets.PushButton(text="Compute APF")

        # self._compute_worker = self._compute_apf()
        # self._compute_worker.returned.connect(self._plot_apf)
        # self._compute_apf_box.changed.connect(self._compute_worker.start)

        self.insert(1, self._weight_container)

        self._attractive_field = None
        self._distance_field = None
        self._bounds = None

    @use_case_check_point
    def compute(self) -> bool:
        if "Label" not in self._viewer.layers:
            notifications.show_error(
                "No label found. Please select a label file before computing the APF."
            )
            return False
        label_layer = self._viewer.layers["Label"]
        if "Goal" not in self._viewer.layers:
            notifications.show_error(
                "No goal found. Please select a goal before computing the APF."
            )
            return False

        if "APF" in self._viewer.layers:
            self._viewer.layers.remove("APF")
        ## Start the computation
        self._compute_button.text = "Computing APF..."
        # self._compute_button.enabled = False

        ## First define the field as a masked array
        self._field = np.ma.array(
            np.zeros_like(label_layer.data),
            mask=~label_layer.data.astype(bool),
            fill_value=np.inf,
            dtype=np.float32,
        )

        goal_position = self._viewer.layers["Goal"].data[0]
        ## Compute the attractive field
        spacing = np.array(label_layer.scale)
        starting = np.array(label_layer.translate) + spacing / 2
        ending = starting + spacing * label_layer.data.shape - spacing / 2
        spacial_grid = np.mgrid[
            starting[0] : ending[0] : spacing[0],
            starting[1] : ending[1] : spacing[1],
            starting[2] : ending[2] : spacing[2],
        ]

        self._attractive_field = 0.5 * (
            (spacial_grid[0] - goal_position[0]) ** 2
            + (spacial_grid[1] - goal_position[1]) ** 2
            + (spacial_grid[2] - goal_position[2]) ** 2
        )

        ## Compute the distance field using the extended label data in order to have gradient values in the domain
        self._distance_field = ndi.distance_transform_edt(
            ndi.binary_dilation(label_layer.data), sampling=label_layer.scale
        )
        if not self.update_apf():
            notifications.show_error(
                "An error occured during the update of the APF."
            )

        self._compute_button.text = "Update APF"
        self._compute_button.enabled = True

        return True

    def update_apf(self) -> bool:
        if (self._distance_field is None) or (self._attractive_field is None):
            notifications.show_error(
                "No existing Artificial Potential Field found. Click on compute APF to generate one."
            )
            return False

        ## Compute the repulsive field based on collision radius
        ## Valid values are the ones inside the object and within the collision radius
        collision_radius = self._repulsive_radius_box.value
        repulsive_field = np.ma.masked_array(
            np.zeros_like(self._distance_field),
            mask=(self._distance_field == 0)
            | (self._distance_field > collision_radius),
            dtype=np.float32,
        )

        repulsive_field[~repulsive_field.mask] = (
            0.5
            * (
                (
                    collision_radius
                    - self._distance_field[~repulsive_field.mask]
                )
                / (
                    collision_radius
                    * self._distance_field[~repulsive_field.mask]
                )
            )
            ** 2
        )

        ## Set the values of the repulsive field to infinity if the distance is 0
        self._field[~self._field.mask] = (
            self._attractive_weight_box.value
            * self._attractive_field[~self._field.mask]
        )
        self._field[~repulsive_field.mask] += (
            self._repulsive_weight_box.value
            * repulsive_field[~repulsive_field.mask]
        )

        ## Visualise the result
        if not self.visualize(self._plot_vectors_check.value):
            notifications.show_error(
                "An error occured during the visualization of the APF."
            )
            return False

        return True

    @property
    def method_name(self) -> str:
        return "APF"

    @property
    def field(self) -> np.ma.MaskedArray:
        return self._field

    @property
    def vector_field(self) -> VectorField3D:
        if self._field is None:
            notifications.show_error("No wavefront field found.")
            return None
        if "Label" not in self._viewer.layers:
            notifications.show_error(
                "No label found. Please select a label file before computing the wavefront."
            )
            return None
        label_layer = self._viewer.layers["Label"]
        starting = np.array(label_layer.translate)
        spacing = np.array(label_layer.scale)
        ending = starting + spacing * label_layer.data.shape
        bounds = Box3D(starting, ending)

        dx, dy, dz = np.gradient(self.field, *spacing, edge_order=2)
        dx[dx.mask] = 0
        dy[dy.mask] = 0
        dz[dz.mask] = 0
        return SimpleVectorField3D(-np.stack([dx, dy, dz], axis=-1), bounds)
        # return VectorField3D(-np.stack([dx, dy, dz], axis=-1), bounds)


class SimulationContainer(widgets.Container):
    def __init__(
        self,
        viewer: "napari.viewer.Viewer",
        field_container: InitFieldContainer,
    ):
        super().__init__()
        self._viewer = viewer
        self._field_container = field_container
        self._time_slider = widgets.FloatSpinBox(
            min=1,
            max=10_000,
            value=100,
            step=1,
            label="Simulation final time (s)",
        )
        self._timestep_slider = widgets.FloatSpinBox(
            min=0.01,
            max=1,
            value=1,
            step=0.01,
            label="Simulation time step (s)",
        )
        self._speed_slider = widgets.FloatSpinBox(
            min=0,
            max=10,
            value=0,
            step=0.1,
            label="Maximal speed (cm/s)",
        )
        self._diffusivity_slider = widgets.FloatSpinBox(
            min=0,
            max=10,
            value=0,
            step=0.01,
            label="Agent diffusivity (cm^2/s)",
        )
        ## Button to start the simulation
        self._agent_count = widgets.SpinBox(
            label="Number of agents", min=1, max=100, value=1
        )
        self._reset_button = widgets.ComboBox(
            label="Vector field init",
            value="Reset",
            choices=["Reset", "Keep best", "Keep lastest"],
        )
        self._reset_button.enabled = False
        ## Widget container
        simu_param_container = widgets.Container(
            widgets=[
                self._time_slider,
                self._timestep_slider,
                self._speed_slider,
                self._diffusivity_slider,
                self._reset_button,
            ],
        )
        # self._reset_button.changed.connect(self._initialize_simulation)
        self._start_button = widgets.PushButton(text="Run simulation")
        self._start_button.changed.connect(self._run_simulation)

        start_container = widgets.Container(
            widgets=[
                self._agent_count,
                self._start_button,
            ],
            layout="horizontal",
        )

        self.extend(
            [
                widgets.Label(label="Simulation parameters"),
                simu_param_container,
                start_container,
            ]
        )
        ## Optimization widgets
        ## Classical optimization parameters
        self._nb_epochs_box = widgets.SpinBox(
            label="Epochs", min=1, max=1000, step=10, value=10
        )
        self._lr_slider = widgets.FloatSpinBox(
            min=0.001, max=10, value=0.1, label="Learning rate"
        )
        self._clip_value_slider = widgets.FloatSpinBox(
            min=0,
            max=100,
            value=0,
            label="Clip value",
            tooltip="Gradient clipping value",
        )
        optim_param_container = widgets.Container(
            widgets=[
                self._nb_epochs_box,
                self._lr_slider,
                self._clip_value_slider,
            ],
            layout="horizontal",
        )

        ## Diffusion decrease parameters
        self._diffusion_decrease = widgets.ComboBox(
            label="Diffusion decrease",
            choices=["None", "Linear", "Exponential"],
            value="None",
        )
        self._diffusion_max = widgets.FloatSpinBox(
            label="Diffusion max",
            min=0,
            max=10,
            value=0,
        )
        self._diffusion_min = widgets.FloatSpinBox(
            label="Diffusion min",
            min=0,
            max=10,
            value=0,
        )
        diffusion_container = widgets.Container(
            widgets=[
                self._diffusion_decrease,
                self._diffusion_max,
                self._diffusion_min,
            ],
            layout="horizontal",
        )
        ## Optimization weights parameters
        self._goal_distance = widgets.FloatSpinBox(
            label="Goal weight",
            min=0,
            max=100,
            value=1.0,
            tooltip="Weight of the goal distance in the loss function ||x_i - x_goal||^2",
        )
        self._obstacle_distance = widgets.FloatSpinBox(
            label="Obstacle weight",
            min=0,
            max=100,
            value=1.0,
            tooltip="Weight of the obstacle distance in the loss function exp(-||x_i - x_obs||^2)",
        )
        self._bending_constraint = widgets.FloatSpinBox(
            label="Bending weight",
            min=0,
            max=100,
            value=1.0,
            tooltip="Weight of the bending constraint in the loss function <F(x_{i+1}), F(x_i)>",
        )
        self._collision_lenght = widgets.FloatSpinBox(
            label="Collision length",
            min=0.1,
            max=100,
            value=1.0,
            tooltip="Length of the obstacle collision constraint",
        )
        weights_container = widgets.Container(
            widgets=[
                self._goal_distance,
                self._bending_constraint,
                self._obstacle_distance,
                self._collision_lenght,
            ],
            layout="horizontal",
        )
        ## Button to run the optimization & save the results
        self._run_optimization_button = widgets.PushButton(
            text="Run optimization"
        )
        self._run_optimization_button.changed.connect(self._run_optimization)
        ## Buttons to save the results
        # Export trajectories in the image space
        self._exporter = widgets.FileEdit(
            label="Export trajectories",
            mode="w",
            tooltip="Export the trajectories in image coordinate in a csv file",
        )
        self._exporter.changed.connect(self._export_trajectories)
        # Export all the generated datas
        self._save_all_button = widgets.FileEdit(
            label="Save all (.npz)",
            mode="w",
            tooltip="Save all the generated datas in a npz file",
        )
        self._save_all_button.changed.connect(self._save_all)
        save_container = widgets.Container(
            widgets=[
                self._exporter,
                self._save_all_button,
            ],
            layout="horizontal",
        )

        self.extend(
            [
                widgets.Label(label="Optimization parameters"),
                optim_param_container,
                diffusion_container,
                weights_container,
                widgets.Container(widgets=[self._run_optimization_button]),
                widgets.Label(label="Save results"),
                save_container,
            ]
        )

        self.simulation = None
        self._optimized_vector_field = None

    def _run_simulation(self) -> bool:
        # self._start_button.text = "Running simulation..."
        # self._start_button.enabled = False
        if not self._initialize_simulation():
            notifications.show_error(
                "The simulation could not be initialized."
            )
            return False
        # if not self._initialize_simulation():
        #     notifications.show_error(
        #         "The simulation could not be initialized."
        #     )
        #     return False

        # initial_positions = np.repeat(
        #     self._viewer.layers["Initial positions"].data,
        #     self._agent_count.value,
        #     axis=0,
        # )

        # self.simulation.update_positions(initial_positions)
        # self.simulation.update_time(
        #     self._time_slider.value, self._timestep_slider.value
        # )

        # self.simulation.diffusivity = self._diffusivity_slider.value
        self.simulation.reset()
        self.simulation.run()
        self._plot_trajectories("Initial trajectories")
        return True

    def _plot_trajectories(self, name: str) -> bool:
        if self.simulation is None:
            notifications.show_error("The simulation is not initialized.")
            return False
        if name.capitalize() in self._viewer.layers:
            self._viewer.layers.remove(name.capitalize())
        # self._viewer.add_tracks(
        #     self.simulation.trajectories,
        #     name=name.capitalize(),
        # )
        trajectories = self.trajectories
        self._viewer.add_tracks(
            trajectories[["trajectory id", "frame index", "x", "y", "z"]],
            properties=trajectories["source"],
            color_by="source",
            name=name.capitalize(),
        )
        ## TODO : handle with care the case where there is only one agent
        if self.nb_agents == 1:
            return True
        ## Plot the mean trajectory
        if f"Mean {name.lower()}" in self._viewer.layers:
            self._viewer.layers.remove(f"Mean {name.lower()}")
        self._viewer.add_tracks(
            self.mean_trajectories[
                ["trajectory id", "frame index", "x", "y", "z"]
            ],
            color_by="track_id",
            colormap="hsv",
            blending="translucent",
            name=f"Mean {name.lower()}",
        )
        return True

    def _export_trajectories(self):
        if self.simulation is None:
            notifications.show_error("The simulation is not initialized.")
            return False
        if self._exporter.value == "":
            notifications.show_error("No filename provided.")
            return False

        trajectories = self.trajectories
        label_layer = self._viewer.layers["Label"]

        export_trajectories = pd.DataFrame(
            columns=["trajectory id", "frame index", "x", "y", "z"]
        )
        export_trajectories["trajectory id"] = trajectories["trajectory id"]
        export_trajectories["frame index"] = trajectories["frame index"]
        export_trajectories[["z", "y", "x"]] = (
            trajectories[["x", "y", "z"]] - label_layer.metadata["origin"]
        ) / label_layer.metadata["spacing"]
        filepath = self._exporter.value.with_suffix(".csv")
        export_trajectories.to_csv(filepath, index=False)

        # trajectories[["z", "y", "x"]] = (
        #     trajectories[["x", "y", "z"]] - label_layer.metadata["origin"]
        # ) / label_layer.metadata["spacing"]
        # trajectories.to_csv(self._exporter.value, index=False)
        if self.nb_agents == 1:
            return True
        ## Export the mean trajectories
        mean_trajectories = self.mean_trajectories
        export_trajectories = pd.DataFrame(
            columns=["trajectory id", "frame index", "x", "y", "z"]
        )
        export_trajectories["trajectory id"] = mean_trajectories[
            "trajectory id"
        ]
        export_trajectories["frame index"] = mean_trajectories["frame index"]
        export_trajectories[["z", "y", "x"]] = (
            mean_trajectories[["x", "y", "z"]] - label_layer.metadata["origin"]
        ) / label_layer.metadata["spacing"]
        filepath = self._exporter.value.with_suffix(".csv")
        filepath = filepath.with_stem(filepath.stem + "_mean")
        export_trajectories.to_csv(filepath, index=False)

        # mean_trajectories[["z", "y", "x"]] = (
        #     mean_trajectories[["x", "y", "z"]] - label_layer.metadata["origin"]
        # ) / label_layer.metadata["spacing"]
        # # self._exporter.value
        # filepath = self._exporter.value
        # mean_trajectories.to_csv(
        #     filepath.with_stem(filepath.stem + "_mean"), index=False
        # )
        # traj_ids = np.array(trajectories[:, 0], dtype=int)
        # frame_ind = np.array(trajectories[:, 1], dtype=int)
        # positions = (
        #     np.array(trajectories[:, 2:]) - label_layer.metadata["origin"]
        # ) / label_layer.metadata["spacing"]

        # with open(self._exporter.value, "w", newline="") as csvfile:
        #     writer = csv.writer(csvfile)
        #     writer.writerow(
        #         ["trajectory id", "frame index", "x", "y", "z"]
        #     )  # adjust this to match your data structure
        #     for traj, frame, pos in zip(traj_ids, frame_ind, positions):
        #         writer.writerow([traj, frame, pos[2], pos[1], pos[0]])
        return True

    def _initialize_simulation(self) -> bool:
        if self._reset_button.value == "Reset":
            vector_field = self._field_container.vector_field
            ## Normalize the vector field (because it's too slow otherwise)
            vector_field.normalize()
        elif self._reset_button.value == "Keep best":
            vector_field = self._optimized_vector_field
        elif self._reset_button.value == "Keep lastest":
            vector_field = self.simulation.vector_field

        if vector_field is None:
            notifications.show_error(
                "No initial field found. Please compute the field before running the simulation."
            )
            return False

        if "Label" not in self._viewer.layers:
            notifications.show_error(
                "No label found. Please select a label file before running the simulation."
            )
            return False
        label_layer = self._viewer.layers["Label"]

        distance_field = DistanceField(
            ndi.distance_transform_edt(
                label_layer.data, sampling=label_layer.scale
            ),
            vector_field.bounds,
        )
        if "Initial positions" not in self._viewer.layers:
            notifications.show_error(
                "No initial positions found. Please select initial positions before running the simulation."
            )
            return False

        initial_positions = np.repeat(
            self._viewer.layers["Initial positions"].data,
            self._agent_count.value,
            axis=0,
        )
        if "Goal" not in self._viewer.layers:
            notifications.show_error(
                "No goal found. Please select a goal before running the simulation."
            )
            return False
        goal = self._viewer.layers["Goal"].data[0]
        assert goal.shape == (3,), "Goal position must be a 3D vector"

        self.simulation = DomainNavigationSimulation(
            initial_positions,
            goal,
            vector_field,
            distance_field=distance_field,
            t_max=self.tmax,
            dt=self.dt,
            diffusivity=self.diffusivity,
        )
        return True

    def _run_optimization(self):
        if not self._initialize_simulation():
            notifications.show_error(
                "The simulation could not be initialized."
            )
            return False
        if self._diffusion_decrease.value == "Linear":
            diffusions = np.linspace(
                self._diffusion_max.value,
                self._diffusion_min.value,
                self._nb_epochs_box.value,
            )
        elif self._diffusion_decrease.value == "Exponential":
            diffusions = np.logspace(
                np.log10(self._diffusion_max.value),
                np.log10(self._diffusion_min.value),
                self._nb_epochs_box.value,
            )
        else:
            diffusions = np.repeat(self.diffusivity, self._nb_epochs_box.value)
        max_iter = self._nb_epochs_box.value
        lr = self._lr_slider.value
        clip_grad = self._clip_value_slider.value
        clip_force = self._speed_slider.value
        goal_weight = self._goal_distance.value
        obstacle_weight = self._obstacle_distance.value
        bend_weight = self._bending_constraint.value
        collision_length = self._collision_lenght.value

        best_loss = np.inf
        best_vector_field = self.simulation.vector_field

        for i in range(max_iter):
            self.simulation.reset()
            self.simulation.diffusivity = diffusions[i]
            with ti.ad.Tape(self.simulation.loss):
                self.simulation.run()
                if goal_weight > 0.0:
                    self.simulation.compute_distance_loss(
                        self.simulation.nb_steps - 1
                    )
                ## TODO : uncomment when the bending loss is implemented in the simulation and don't send nan.
                if bend_weight > 0.0:
                    self.simulation.compute_bend_loss(min_diff=1e-6)
                if obstacle_weight > 0.0:
                    self.simulation.compute_obstacle_loss(
                        min_diff=1e-6, collision_length=collision_length
                    )
                self.simulation.compute_loss(
                    distance_weight=goal_weight,
                    bend_weight=bend_weight,
                    obstacle_weight=obstacle_weight,
                )
            print(
                f"Iter={i}, Loss={self.simulation.loss[None]}",
                f"\nDistance={self.simulation.distance_loss[None]/self.simulation.nb_walkers} Bending={self.simulation.bend_loss[None]} Obstacle={self.simulation.obstacle_loss[None]}",
            )
            if self.simulation.loss[None] < best_loss:
                best_loss = self.simulation.loss[None]
                best_vector_field = np.copy(
                    self.simulation.vector_field.values
                )
            if clip_grad > 0.0:
                self.simulation.clip_grad(clip_grad)
                # self.simulation.vector_field.norm_clip(clip_grad)
            self.simulation._update_force_field(lr)
            if clip_force > 0.0:
                self.simulation.vector_field.norm_clip(clip_force)
        self._optimized_vector_field = SimpleVectorField3D(
            best_vector_field, self.simulation.vector_field.bounds
        )
        self._plot_trajectories("Optimized trajectories")
        self._plot_final_vector_field("Optimized vector field")
        ## Allow to use the optimized vector field for the simulation
        self._reset_button.enabled = True
        return True

    def _save_all(self, path: Union[str, Path] = None) -> bool:
        if self._optimized_vector_field is None:
            notifications.show_error(
                "No optimized vector field found. Please run the optimization before saving the data."
            )
            return False
        if "Label" not in self._viewer.layers:
            notifications.show_error(
                "No label found. Please select a label file before saving the data."
            )
            return False
        if "Image" not in self._viewer.layers:
            notifications.show_error(
                "No image found. Please select an image file before saving the data."
            )
            return False
        if "Goal" not in self._viewer.layers:
            notifications.show_error(
                "No goal found. Please select a goal before saving the data."
            )
            return False
        if "Initial positions" not in self._viewer.layers:
            notifications.show_error(
                "No initial positions found. Please select initial positions before saving the data."
            )
            return False
        if "Initial trajectories" not in self._viewer.layers:
            notifications.show_error(
                "No initial trajectories found. Please run the simulation before saving the data."
            )
            return False
        if "Optimized trajectories" not in self._viewer.layers:
            notifications.show_error(
                "No optimized trajectories found. Please run the optimization before saving the data."
            )
            return False

        path = Path(self._save_all_button.value).resolve()
        label_layer = self._viewer.layers["Label"]

        np.savez_compressed(
            path,
            method=self._field_container.method_name,
            image=self._viewer.layers["Image"].data,
            goal=label_layer.world_to_data(
                self._viewer.layers["Goal"].data[0]
            ),
            init_positions=label_layer.world_to_data(
                self._viewer.layers["Initial positions"].data[0]
            ),
            scalar_field=self._field_container.field.data,
            mask=self._field_container.field.mask,
            vector_field=self._field_container.vector_field.values,
            init_traj=np.array(
                self._viewer.layers["Initial trajectories"].data
            ),
            optimized_vector_field=self.simulation.vector_field.values,
            optimized_trajectories=np.array(
                self._viewer.layers["Optimized trajectories"].data
            ),
            spacing=label_layer.scale,
            origin=label_layer.translate,
        )
        notifications.show_info(f"Data saved at {path}")
        return True

    def _plot_final_vector_field(
        self, name: str = "Optimized vector field"
    ) -> bool:
        if self._optimized_vector_field is None:
            notifications.show_error(
                "The optimization code did not run. Can not plot vector field"
            )
            return False
        if name.capitalize() in self._viewer.layers:
            self._viewer.layers.remove(name.capitalize())
        vector_field = self._optimized_vector_field.values

        x, y, z = np.mgrid[
            0 : vector_field.shape[0],
            0 : vector_field.shape[1],
            0 : vector_field.shape[2],
        ]

        valid_map = self._viewer.layers["Label"].data.astype(bool)

        ## Downscale the vector field to avoid too many vectors
        data = np.zeros((valid_map.sum(), 2, 3))
        data[:, 0, 0] = x[valid_map]
        data[:, 0, 1] = y[valid_map]
        data[:, 0, 2] = z[valid_map]
        data[:, 1] = vector_field[valid_map]

        self._viewer.add_vectors(
            data,
            ndim=3,
            name=name.capitalize(),
            scale=self._viewer.layers["Label"].scale,
            translate=self._viewer.layers["Label"].translate,
            metadata=self._viewer.layers["Label"].metadata,
        )
        return True

    @property
    def dt(self) -> float:
        return self._timestep_slider.value

    @property
    def tmax(self) -> float:
        return self._time_slider.value

    @property
    def vmax(self) -> float:
        return self._speed_slider.value

    @property
    def nb_agents(self) -> int:
        return self._agent_count.value

    @property
    def diffusivity(self) -> float:
        return self._diffusivity_slider.value

    @property
    def nb_sources(self) -> int:
        return self._viewer.layers["Initial positions"].data.shape[0]

    @property
    def trajectories(self) -> pd.DataFrame:
        if self.simulation is None:
            notifications.show_error("No simulation found.")
            return None
        sim_trajectories = self.simulation.trajectories
        trajectories = pd.DataFrame(
            sim_trajectories,
            columns=["trajectory id", "frame index", "x", "y", "z"],
        )
        trajectories["source"] = np.repeat(
            np.arange(self.nb_sources),
            self.simulation.nb_steps * self.nb_agents,
        ).astype(int)
        return trajectories

    @property
    def mean_trajectories(self) -> pd.DataFrame:
        if self.simulation is None:
            notifications.show_error("No simulation found.")
            return None
        if self.nb_agents == 1:
            return self.trajectories

        mean_traj = self.trajectories.groupby(["source", "frame index"]).mean()
        mean_traj["trajectory id"] = np.repeat(
            range(self.nb_sources), self.simulation.nb_steps
        ).astype(int)
        mean_traj["frame index"] = np.tile(
            range(self.simulation.nb_steps), self.nb_sources
        )
        return mean_traj


class DiffApfWidget(widgets.Container):
    def __init__(self, viewer: "napari.viewer.Viewer"):
        super().__init__()
        try:
            ti.init(arch=ti.gpu)
        except RuntimeError:
            notifications.show_warning("No GPU found. Using CPU.")
            ti.init(arch=ti.cpu)
        self._viewer = viewer
        self._io_container = IoContainer(self._viewer)
        self._point_container = PointContainer(self._viewer)

        # self._method_container = AStarContainer(self._viewer)
        # self._method_container = WavefrontContainer(self._viewer)
        # self._method_container = ApfContainer(self._viewer)
        self._method_container = LaplaceContainer(self._viewer)

        self._use_case = DefaultUseCase(type(self._method_container))

        self._simulation_container = SimulationContainer(
            self._viewer, self._method_container
        )
        self.extend(
            [
                self._io_container,
                self._point_container,
                self._method_container,
                self._simulation_container,
            ]
        )
        self.max_width = 700

    # def _update_method(self, index: int):
    # Change the visible widget in the stacked widget to the selected method
    # self._stackedWidget.setCurrentIndex(index)

    # if self._method_selection.value == MethodSelection.APF.value:
    #     self._method_container = ApfContainer(self._viewer)
    # elif self._method_selection.value == MethodSelection.WAVEFRONT.value:
    #     self._method_container = WavefrontContainer(self._viewer)
    # elif self._method_selection.value == MethodSelection.A_STAR.value:
    #     self._method_container = AStarContainer(self._viewer)
    # else:
    #     raise ValueError("Unknown method selection")

    def extend(self, components):
        if hasattr(self, "_use_case"):
            self._use_case.involve(components)
        super().extend(components)


class DefaultUseCase(UseCase):
    """
    See PR
    [!5](https://github.com/rcremese/napari-potential-field-navigation/pull/5/files)
    for an explaination of the dependencies between the containers.
    """
    def __init__(self, InitFieldContainer: type):
        super().__init__()
        # Reminder: self._requirements[downstream] = upstream
        self._requirements[PointContainer] = [
            IoContainer._read_image, IoContainer._read_label
        ]
        self._requirements[InitFieldContainer] = [PointContainer._select_source]
        self._requirements[SimulationContainer] = [
            PointContainer._select_positions, InitFieldContainer.compute
        ]
        if InitFieldContainer is AStarContainer:
            self._requirements[InitFieldContainer].append(
                PointContainer._select_positions
            )

    def _disable(self, container: widgets.Container):
        container.enabled = False

    def _enable(self, container: widgets.Container):
        container.enabled = True

    def _ready(self, container, method, returned_value):
        if method is IoContainer._read_image:
            return "Image" in container._viewer.layers
        elif method is IoContainer._read_label:
            return "Label" in container._viewer.layers
        elif method is PointContainer._select_source:
            return "Goal" in container._viewer.layers
        elif method is PointContainer._select_positions:
            return "Initial positions" in container._viewer.layers
        elif isinstance(returned_value, bool):
            return returned_value
        else:
            return True<|MERGE_RESOLUTION|>--- conflicted
+++ resolved
@@ -101,15 +101,11 @@
             idx = self._viewer.layers.index("Label")
             self._viewer.layers.move(idx, -1)
 
-<<<<<<< HEAD
     @use_case_check_point
     def _read_label(self, label_path):
-=======
-            if self._autocrop:
-                self._crop_image()
-
-    def _read_label(self):
->>>>>>> 227431f8
+		if self._autocrop:
+			self._crop_image()
+
         if "Label" in self._viewer.layers:
             self._viewer.layers.remove("Label")
         labels = self._viewer.open(
